[project]
name = "openpi"
version = "0.1.0"
description = "Physical Intelligence open source repo"
readme = "README.md"
requires-python = ">=3.10, <3.13" 
license = { file = "LICENSE" }
dependencies = [
    "augmax>=0.3.4",
    "dm-tree>=0.1.8",
    "einops>=0.8.0",
    "equinox>=0.11.8",
    "flatbuffers>=24.3.25",
    "flax==0.10.2",
    "fsspec[gcs]>=2024.6.0",
    "imageio>=2.36.1",
    # "gym-aloha>=0.1.1",
    # "torch>=2.7.0",
    # "jax[cuda12]==0.5.3",
    # "lerobot",
    "jax[tpu]==0.5.3 ; python_version < '3.13'",
    "jaxtyping==0.2.36",
    "ml_collections==1.0.0",
    "numpy>=1.22.4,<2.0.0",
    "numpydantic>=1.6.6",
    "opencv-python>=4.10.0.84",
    "openpi-client",
    "orbax-checkpoint==0.11.13",
    "pillow>=11.0.0",
    "sentencepiece>=0.2.0",
<<<<<<< HEAD
=======
    "torch==2.7.1",
>>>>>>> fd7caad4
    "tqdm-loggable>=0.2",
    "typing-extensions>=4.12.2",
    "tyro>=0.9.5",
    "wandb>=0.19.1",
    "filelock>=3.16.1",
    "beartype==0.19.0",
    "treescope>=0.1.7",
    "transformers==4.53.2",
    "rich>=14.0.0",
    "polars>=1.30.0",
    "rail_tpu_utils"
]

[[tool.uv.index]]
name   = "libtpu"
url    = "https://storage.googleapis.com/jax-releases/libtpu_releases.html"
format = "flat"          # this is the --find-links equivalent

[project.urls]
Repository = "https://github.com/Physical-Intelligence/openpi"

[dependency-groups]
dev = [
    "pytest>=8.3.4",
    "ruff>=0.8.6",
    "pre-commit>=4.0.1",
    "ipykernel>=6.29.5",
    "ipywidgets>=8.1.5",
    "matplotlib>=3.10.0",
    "pynvml>=12.0.0",
]
rlds = [
    "dlimp",
    "tensorflow-cpu==2.15.0",
    "tensorflow-datasets==4.9.9",
]

[tool.uv]
override-dependencies = ["ml-dtypes==0.4.1", "tensorstore==0.1.74"]

[tool.uv.sources]
openpi-client = { workspace = true }
lerobot = { git = "https://github.com/huggingface/lerobot", rev = "0cf864870cf29f4738d3ade893e6fd13fbd7cdb5" }
dlimp = { git = "https://github.com/kvablack/dlimp", rev = "ad72ce3a9b414db2185bc0b38461d4101a65477a" }
libtpu-nightly = { index = "libtpu" }   # pin the single package



[tool.uv.workspace]
members = ["packages/*"]

[tool.ruff]
line-length = 120
target-version = "py311"
extend-exclude = ["docker", "third_party", "src/openpi/models_pytorch/transformers_replace/*"]

[tool.ruff.lint]
# https://docs.astral.sh/ruff/rules/
select = [
    "B",
    "C4",
    "DTZ",
    "E4",
    "E7",
    "E9",
    "F",
    "FBT",
    "FURB",
    "I",
    "ICN",
    "ISC",
    "LOG",
    "N",
    "PD",
    "PERF",
    "PIE",
    "PLC",
    "PLE",
    "PLR1",
    "PLR5",
    "PLW",
    "PT",
    "Q",
    "RET",
    "RUF",
    "SIM",
    "SLF",
    "T10",
    "T20",
    "UP",
    "W",
]
ignore = [
    "F722",   # Conflicts with array typing.
    "T201",   # We use print statements.
    "PD008",  # Lots of false positives.
    "ISC001", # Disabling to support ruff format.
    "LOG015", # Use logger.info.
]
unfixable = [
    "B905", # Fix defaults to strict=False, which is not what we want.
]

[tool.ruff.lint.isort]
force-single-line = true
force-sort-within-sections = true
single-line-exclusions = ["collections.abc", "typing", "typing_extensions"]
known-third-party = ["wandb"]

[build-system]
requires = ["hatchling"]
build-backend = "hatchling.build"

[tool.pytest.ini_options]
markers = ["manual: should be run manually."]
testpaths = ["src", "scripts", "packages"]<|MERGE_RESOLUTION|>--- conflicted
+++ resolved
@@ -28,10 +28,6 @@
     "orbax-checkpoint==0.11.13",
     "pillow>=11.0.0",
     "sentencepiece>=0.2.0",
-<<<<<<< HEAD
-=======
-    "torch==2.7.1",
->>>>>>> fd7caad4
     "tqdm-loggable>=0.2",
     "typing-extensions>=4.12.2",
     "tyro>=0.9.5",
