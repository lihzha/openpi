--- conflicted
+++ resolved
@@ -1,9 +1,5 @@
 import logging
-<<<<<<< HEAD
 import re
-=======
-import os
->>>>>>> fd7caad4
 
 import jax
 import numpy as np
@@ -24,14 +20,9 @@
         path = download.maybe_download("gs://big_vision/paligemma_tokenizer.model", gs={"token": "anon"})
         with path.open("rb") as f:
             self._tokenizer = sentencepiece.SentencePieceProcessor(model_proto=f.read())
-
-<<<<<<< HEAD
         self._stop_token_id = self._tokenizer.eos_id()
 
-    def tokenize(self, prompt: str) -> tuple[np.ndarray, np.ndarray]:
-=======
     def tokenize(self, prompt: str, state: np.ndarray | None = None) -> tuple[np.ndarray, np.ndarray]:
->>>>>>> fd7caad4
         cleaned_text = prompt.strip().replace("_", " ").replace("\n", " ")
         if state is not None:
             # This is the Pi05 format, where the state is part of the discrete language input.
