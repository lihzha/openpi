--- conflicted
+++ resolved
@@ -19,7 +19,6 @@
 logger = logging.getLogger(__name__)
 
 
-<<<<<<< HEAD
 def get_cache_dir() -> pathlib.Path | epath.Path:
     """Return the cache directory, creating it if necessary.
 
@@ -38,10 +37,6 @@
 
     # Local filesystem
     cache_dir = pathlib.Path(cache_dir_str)
-=======
-def get_cache_dir() -> pathlib.Path:
-    cache_dir = pathlib.Path(os.getenv(_OPENPI_DATA_HOME, DEFAULT_CACHE_DIR)).expanduser().resolve()
->>>>>>> fd7caad4
     cache_dir.mkdir(parents=True, exist_ok=True)
     # _set_folder_permission(cache_dir)           # keep if still relevant
     return cache_dir
