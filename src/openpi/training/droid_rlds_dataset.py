--- conflicted
+++ resolved
@@ -48,15 +48,15 @@
 from enum import auto
 import json
 import logging
-<<<<<<< HEAD
 import os
 from pathlib import Path
 import time
-
+import tqdm
 import jax
 import numpy as np
 import psutil
 
+import openpi.shared.download as download
 import openpi.training.config as _config
 
 METADATA_PATH = "/n/fs/robot-data/vlm-syn/droid"
@@ -73,13 +73,7 @@
     process = psutil.Process(os.getpid())
     mem = process.memory_info().rss / (1024**2)  # in MB
     logging.info(f"[{label}] Memory usage: {mem:.2f} MB")
-=======
-from pathlib import Path
-
-import tqdm
-
-import openpi.shared.download as download
->>>>>>> fd7caad4
+
 
 
 class DroidActionSpace(Enum):
@@ -125,8 +119,7 @@
         if num_parallel_calls == -1:
             num_parallel_calls = tf.data.AUTOTUNE
 
-<<<<<<< HEAD
-        builder = tfds.builder("droid", data_dir=data_dir)
+        builder = tfds.builder("droid", data_dir=data_dir, version="1.0.1")
         dataset = dl.DLataset.from_rlds(
             builder,
             split="train",
@@ -141,10 +134,7 @@
 
         # Host-shard the dataset across JAX processes to avoid duplicated work and I/O on TPUs.
         dataset = dataset.shard(jax.process_count(), jax.process_index())
-=======
         builder = tfds.builder("droid", data_dir=data_dir, version="1.0.1")
-        dataset = dl.DLataset.from_rlds(builder, split="train", shuffle=shuffle, num_parallel_reads=num_parallel_reads)
->>>>>>> fd7caad4
 
         # Filter out any unsuccessful trajectories -- we use the file name to check this
         dataset = dataset.filter(
@@ -295,40 +285,7 @@
         else:
             dataset = dataset.traj_map(chunk_actions, num_parallel_calls)
 
-<<<<<<< HEAD
-        def filter_idle(traj):
-            """Filter out chunks with idle actions.
-            --> we filter if at least first half of chunk does not move.
-            """
-            if action_space == DroidActionSpace.JOINT_POSITION:
-                # Compute delta to first position in action chunk
-                return tf.reduce_any(tf.abs(traj["actions"][: action_chunk_size // 2] - traj["actions"][:1]) > 1e-3)
-            return tf.reduce_any(tf.abs(traj["actions"][: action_chunk_size // 2]) > 1e-3)
-
-        if DEBUG_TIMING:
-
-            def _timed_filter(x):
-                t0 = tf.timestamp()
-                out = filter_idle(x)
-                t1 = tf.timestamp()
-                ms = (t1 - t0) * 1000.0
-
-                def _log(ms_np):
-                    try:
-                        logging.info(f"[tf.data] filter_idle ms={float(ms_np):.1f}")
-                    except Exception:
-                        pass
-                    return np.int64(0)
-
-                _ = tf.py_function(_log, [ms], Tout=tf.int64)
-                return out
-
-            dataset = dataset.filter(_timed_filter)
-        else:
-            dataset = dataset.filter(filter_idle)
-
-=======
->>>>>>> fd7caad4
+
         # Flatten: map from trajectory dataset to dataset of individual action chunks
         dataset = dataset.flatten(num_parallel_calls=num_parallel_calls)
 
